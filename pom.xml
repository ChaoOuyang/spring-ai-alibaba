--- conflicted
+++ resolved
@@ -79,13 +79,8 @@
         <module>community/document-parsers/document-parser-markdown</module>
         <module>community/document-parsers/document-parser-tika</module>
         <module>community/document-parsers/document-parser-pdf-tables</module>
-<<<<<<< HEAD
-        <module>community/document-parsers/document-parser-bibtex</module>
-        <module>community/document-parsers/document-parser-bshtml</module>
-=======
         <module>community/document-parsers/document-parser-bshtml</module>
         <module>community/document-parsers/document-parser-bibtex</module>
->>>>>>> 4c7d823c
     </modules>
 
     <properties>
