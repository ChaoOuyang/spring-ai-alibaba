--- conflicted
+++ resolved
@@ -44,20 +44,16 @@
         <module>community/plugins/spring-ai-alibaba-starter-plugin-larksuite</module>
         <module>community/plugins/spring-ai-alibaba-starter-plugin-translate</module>
         <module>community/plugins/spring-ai-alibaba-starter-plugin-crawler</module>
-<<<<<<< HEAD
         <module>community/plugins/spring-ai-alibaba-starter-plugin-regex</module>
         <module>community/plugins/spring-ai-alibaba-starter-plugin-jsonprocessor</module>
-=======
         <module>community/plugins/spring-ai-alibaba-starter-plugin-feishu</module>
         <module>community/plugins/spring-ai-alibaba-starter-plugin-serpapi</module>
-
->>>>>>> 12d0f213
+      
         <module>community/document-readers/github-reader</module>
         <module>community/document-readers/poi-document-reader</module>
         <module>community/document-readers/tencent-cos-reader</module>
         <module>community/document-readers/feishu-document-reader</module>
         <module>community/document-readers/yuque-reader</module>
-
         <module>community/document-parsers/document-parser-apache-pdfbox</module>
         <module>community/document-parsers/document-parser-markdown</module>
         <module>community/document-parsers/document-parser-tika</module>
