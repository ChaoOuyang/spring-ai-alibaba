<?xml version="1.0" encoding="UTF-8"?>
<!--
  ~ Copyright 2024-2025 the original author or authors.
  ~
  ~ Licensed under the Apache License, Version 2.0 (the "License");
  ~ you may not use this file except in compliance with the License.
  ~ You may obtain a copy of the License at
  ~
  ~ https://www.apache.org/licenses/LICENSE-2.0
  ~
  ~ Unless required by applicable law or agreed to in writing, software
  ~ distributed under the License is distributed on an "AS IS" BASIS,
  ~ WITHOUT WARRANTIES OR CONDITIONS OF ANY KIND, either express or implied.
  ~ See the License for the specific language governing permissions and
  ~ limitations under the License.
-->

<project xmlns:xsi="http://www.w3.org/2001/XMLSchema-instance"
         xmlns="http://maven.apache.org/POM/4.0.0"
         xsi:schemaLocation="http://maven.apache.org/POM/4.0.0 http://maven.apache.org/xsd/maven-4.0.0.xsd">
    <modelVersion>4.0.0</modelVersion>
    <groupId>com.alibaba.cloud.ai</groupId>
    <artifactId>spring-ai-alibaba</artifactId>
    <version>${revision}</version>

    <packaging>pom</packaging>
    <url>https://github.com/alibaba/spring-ai-alibaba</url>

    <name>Spring AI Alibaba</name>
    <description>Building AI applications with Spring Boot</description>

    <modules>
        <module>spring-ai-alibaba-core</module>
        <module>spring-ai-alibaba-starter</module>
        <module>spring-ai-alibaba-autoconfigure</module>

        <module>community/function-calling/spring-ai-alibaba-starter-function-calling-time</module>
        <module>community/function-calling/spring-ai-alibaba-starter-function-calling-baidusearch</module>
        <module>community/function-calling/spring-ai-alibaba-starter-function-calling-baidutranslate</module>
        <module>community/function-calling/spring-ai-alibaba-starter-function-calling-baidumap</module>
        <module>community/function-calling/spring-ai-alibaba-starter-function-calling-bingsearch</module>
        <module>community/function-calling/spring-ai-alibaba-starter-function-calling-dingtalk</module>
        <module>community/function-calling/spring-ai-alibaba-starter-function-calling-amap</module>
        <module>community/function-calling/spring-ai-alibaba-starter-function-calling-weather</module>
        <module>community/function-calling/spring-ai-alibaba-starter-function-calling-larksuite</module>
        <module>community/function-calling/spring-ai-alibaba-starter-function-calling-microsofttranslate</module>
        <module>community/function-calling/spring-ai-alibaba-starter-function-calling-crawler</module>
        <module>community/function-calling/spring-ai-alibaba-starter-function-calling-regex</module>
        <module>community/function-calling/spring-ai-alibaba-starter-function-calling-jsonprocessor</module>
        <module>community/function-calling/spring-ai-alibaba-starter-function-calling-serpapi</module>
        <module>community/function-calling/spring-ai-alibaba-starter-function-calling-githubtoolkit</module>
        <module>community/function-calling/spring-ai-alibaba-starter-function-calling-sinanews</module>
        <module>community/function-calling/spring-ai-alibaba-starter-function-calling-toutiaonews</module>
        <module>community/function-calling/spring-ai-alibaba-starter-function-calling-yuque</module>
        <module>community/function-calling/spring-ai-alibaba-starter-function-calling-kuaidi100</module>
        <module>community/function-calling/spring-ai-alibaba-starter-function-calling-googletranslate</module>
        <module>community/function-calling/spring-ai-alibaba-starter-function-calling-alitranslate</module>
        <module>community/function-calling/spring-ai-alibaba-starter-function-calling-youdaotranslate</module>

        <module>community/document-readers/github-document-reader</module>
        <module>community/document-readers/poi-document-reader</module>
        <module>community/document-readers/tencent-cos-document-reader</module>
        <module>community/document-readers/feishu-document-reader</module>
        <module>community/document-readers/yuque-document-reader</module>
        <module>community/document-readers/obsidian-document-reader</module>
        <module>community/document-readers/notion-document-reader</module>
        <module>community/document-readers/arxiv-document-reader</module>
        <module>community/document-readers/chatgpt-data-document-reader</module>
        <module>community/document-readers/gpt-repo-document-reader</module>
        <module>community/document-readers/gitlab-document-reader</module>
        <module>community/document-readers/gitbook-document-reader</module>
        <module>community/document-readers/huggingface-fs-document-reader</module>
        <module>community/document-readers/email-document-reader</module>
        <module>community/document-readers/mbox-document-reader</module>
        <module>community/document-readers/mysql-document-reader</module>
<<<<<<< HEAD
        <module>community/document-readers/bilibili-document-reader</module>
        <module>community/document-readers/youtube-document-reader</module>
=======
        <module>community/document-readers/es-document-reader</module>
>>>>>>> 44a0d5c5


        <module>community/document-parsers/document-parser-apache-pdfbox</module>
        <module>community/document-parsers/document-parser-markdown</module>
        <module>community/document-parsers/document-parser-tika</module>
        <module>community/document-parsers/document-parser-pdf-tables</module>
        <module>community/document-parsers/document-parser-bshtml</module>
        <module>community/document-parsers/document-parser-bibtex</module>
    </modules>

    <properties>
        <revision>1.0.0-M5.1-SNAPSHOT</revision>

        <project.build.sourceEncoding>UTF-8</project.build.sourceEncoding>
        <project.reporting.outputEncoding>UTF-8</project.reporting.outputEncoding>
        <java.version>17</java.version>
        <maven.compiler.source>17</maven.compiler.source>
        <maven.compiler.target>17</maven.compiler.target>

        <spring-boot.version>3.3.3</spring-boot.version>

        <!-- Spring AI -->
        <spring-ai.version>1.0.0-M5</spring-ai.version>
        <dashscope-sdk-java.version>2.15.1</dashscope-sdk-java.version>

        <!-- plugin versions -->
        <maven-compiler-plugin.version>3.11.0</maven-compiler-plugin.version>
        <maven-surefire-plugin.version>3.1.2</maven-surefire-plugin.version>
        <maven-failsafe-plugin.version>3.1.2</maven-failsafe-plugin.version>
        <maven-javadoc-plugin.version>3.5.0</maven-javadoc-plugin.version>
        <maven-source-plugin.version>3.3.0</maven-source-plugin.version>
        <jacoco-maven-plugin.version>0.8.10</jacoco-maven-plugin.version>
        <flatten-maven-plugin.version>1.5.0</flatten-maven-plugin.version>
        <maven-deploy-plugin.version>3.1.1</maven-deploy-plugin.version>
        <asciidoctor-maven-plugin.version>2.2.3</asciidoctor-maven-plugin.version>
        <maven-assembly-plugin.version>3.7.0</maven-assembly-plugin.version>
        <maven-dependency-plugin.version>3.5.0</maven-dependency-plugin.version>
        <maven-site-plugin.version>4.0.0-M13</maven-site-plugin.version>
        <maven-project-info-reports-plugin.version>3.4.5</maven-project-info-reports-plugin.version>
        <maven-jar-plugin.version>3.3.0</maven-jar-plugin.version>
        <spring-javaformat-maven-plugin.version>0.0.39</spring-javaformat-maven-plugin.version>
        <maven-gpg-plugin.version>3.0.1</maven-gpg-plugin.version>
    </properties>

    <dependencyManagement>
        <dependencies>
            <dependency>
                <groupId>com.alibaba</groupId>
                <artifactId>dashscope-sdk-java</artifactId>
                <version>${dashscope-sdk-java.version}</version>
                <exclusions>
                    <exclusion>
                        <groupId>org.slf4j</groupId>
                        <artifactId>slf4j-api</artifactId>
                    </exclusion>
                    <exclusion>
                        <groupId>org.slf4j</groupId>
                        <artifactId>slf4j-simple</artifactId>
                    </exclusion>
                </exclusions>
            </dependency>
            <dependency>
                <groupId>org.springframework.boot</groupId>
                <artifactId>spring-boot-dependencies</artifactId>
                <version>${spring-boot.version}</version>
                <type>pom</type>
                <scope>import</scope>
            </dependency>
            <dependency>
                <groupId>org.springframework.ai</groupId>
                <artifactId>spring-ai-bom</artifactId>
                <version>${spring-ai.version}</version>
                <type>pom</type>
                <scope>import</scope>
            </dependency>
        </dependencies>
    </dependencyManagement>

    <organization>
        <name>Alibaba Cloud Inc.</name>
        <url>https://sca.aliyun.com/ai</url>
    </organization>
    <scm>
        <url>https://github.com/alibaba/spring-ai-alibaba</url>
        <connection>git://github.com/alibaba/spring-ai-alibaba.git</connection>
        <developerConnection>git@github.com:alibaba/spring-ai-alibaba.git</developerConnection>
    </scm>
    <issueManagement>
        <system>Github Issues</system>
        <url>https://github.com/alibaba/spring-ai-alibaba/issues</url>
    </issueManagement>
    <ciManagement>
        <system>Github Actions</system>
        <url>https://github.com/alibaba/spring-ai-alibaba/actions</url>
    </ciManagement>
    <licenses>
        <license>
            <name>Apache 2.0</name>
            <url>https://www.apache.org/licenses/LICENSE-2.0.txt</url>
            <distribution>repo</distribution>
        </license>
    </licenses>
    <developers>
        <developer>
            <id>chickenlj</id>
            <name>Jun Liu</name>
            <email>ken.lj.hz@gmail.com</email>
            <organization>Alibaba Cloud</organization>
            <organizationUrl>https://aliyun.com</organizationUrl>
        </developer>
    </developers>

    <build>
        <plugins>
            <plugin>
                <groupId>io.spring.javaformat</groupId>
                <artifactId>spring-javaformat-maven-plugin</artifactId>
                <version>${spring-javaformat-maven-plugin.version}</version>
                <executions>
                    <execution>
                        <phase>validate</phase>
                        <inherited>true</inherited>
                        <goals>
                            <goal>validate</goal>
                        </goals>
                    </execution>
                </executions>
            </plugin>
            <plugin>
                <groupId>org.apache.maven.plugins</groupId>
                <artifactId>maven-site-plugin</artifactId>
                <version>${maven-site-plugin.version}</version>
            </plugin>
            <plugin>
                <groupId>org.apache.maven.plugins</groupId>
                <artifactId>maven-compiler-plugin</artifactId>
                <version>${maven-compiler-plugin.version}</version>
                <configuration>
                    <release>${java.version}</release>
                    <compilerArgs>
                        <compilerArg>-parameters</compilerArg>
                    </compilerArgs>
                </configuration>
            </plugin>
            <plugin>
                <groupId>org.apache.maven.plugins</groupId>
                <artifactId>maven-surefire-plugin</artifactId>
                <version>${maven-surefire-plugin.version}</version>
                <configuration>
                    <argLine>${surefireArgLine}</argLine>
                </configuration>
            </plugin>
            <plugin>
                <groupId>org.apache.maven.plugins</groupId>
                <artifactId>maven-jar-plugin</artifactId>
                <version>${maven-jar-plugin.version}</version>
                <configuration>
                    <archive>
                        <manifestEntries>
                            <Implementation-Title>${project.artifactId}</Implementation-Title>
                            <Implementation-Version>${project.version}</Implementation-Version>
                        </manifestEntries>
                    </archive>
                </configuration>
            </plugin>
            <plugin>
                <groupId>org.codehaus.mojo</groupId>
                <artifactId>flatten-maven-plugin</artifactId>
                <version>${flatten-maven-plugin.version}</version>
                <executions>
                    <execution>
                        <id>flatten</id>
                        <phase>process-resources</phase>
                        <goals>
                            <goal>flatten</goal>
                        </goals>
                        <configuration>
                            <updatePomFile>true</updatePomFile>
                            <flattenMode>ossrh</flattenMode>
                            <pomElements>
                                <distributionManagement>remove</distributionManagement>
                                <dependencyManagement>remove</dependencyManagement>
                                <repositories>remove</repositories>
                                <scm>keep</scm>
                                <url>keep</url>
                                <organization>resolve</organization>
                            </pomElements>
                        </configuration>
                    </execution>
                    <execution>
                        <id>clean</id>
                        <phase>clean</phase>
                        <goals>
                            <goal>clean</goal>
                        </goals>
                    </execution>
                </executions>
            </plugin>
            <plugin>
                <groupId>org.apache.maven.plugins</groupId>
                <artifactId>maven-deploy-plugin</artifactId>
                <version>${maven-deploy-plugin.version}</version>
            </plugin>
        </plugins>
    </build>

    <profiles>
        <profile>
            <id>license</id>
            <activation>
                <activeByDefault>false</activeByDefault>
            </activation>
            <build>
                <plugins>
                    <plugin>
                        <groupId>com.mycila</groupId>
                        <artifactId>license-maven-plugin</artifactId>
                        <version>4.1</version>
                        <executions>
                            <execution>
                                <phase>validate</phase>
                                <goals>
                                    <goal>check</goal>
                                </goals>
                            </execution>
                        </executions>
                        <configuration>
                            <properties>
                                <owner>the original author or authors.</owner>
                                <email/>
                                <year>2024</year>
                            </properties>
                            <quiet>true</quiet>
                            <header>HEADER</header>
                                <excludes>
                                    <exclude>**/.antlr/**</exclude>
                                    <exclude>**/aot.factories</exclude>
                                    <exclude>**/.sdkmanrc</exclude>
                                    <exclude>**/*.adoc</exclude>
                                    <exclude>**/*.puml</exclude>
                                    <exclude>**/pom.xml</exclude>
                                    <exclude>**/*.properties</exclude>
                                    <exclude>**/*.yaml</exclude>
                                    <exclude>**/*.yml</exclude>
                                    <exclude>**/*.map</exclude>
                                    <exclude>**/*.html</exclude>
                                    <exclude>**/*.xhtml</exclude>
                                    <exclude>**/*.jsp</exclude>
                                    <exclude>**/*.js</exclude>
                                    <exclude>**/*.css</exclude>
                                    <exclude>**/*.txt</exclude>
                                    <exclude>**/*.xjb</exclude>
                                    <exclude>**/*.ftl</exclude>
                                    <exclude>**/*.xsd</exclude>
                                    <exclude>**/*.xml</exclude>
                                    <exclude>**/*.sh</exclude>
                                    <exclude>**/generated/**</exclude>
                                    <exclude>**/Dockerfile</exclude>
                                </excludes>
                        </configuration>
                    </plugin>

                </plugins>
            </build>
        </profile>
        <profile>
            <id>javadoc</id>
            <activation>
                <activeByDefault>false</activeByDefault>
            </activation>
            <build>
                <plugins>
                    <plugin>
                        <groupId>org.apache.maven.plugins</groupId>
                        <artifactId>maven-javadoc-plugin</artifactId>
                        <version>${maven-javadoc-plugin.version}</version>
                        <configuration>
                            <excludePackageNames>
                                org.springframework.ai.sample.*,org.springframework.ai.testcontainers.service.connection.*
                            </excludePackageNames>
                            <overview>${project.basedir}/spring-ai-docs/src/main/javadoc/overview.html</overview>
                            <detectJavaApiLink>false</detectJavaApiLink>
                            <doclint>none</doclint>
                            <!--							<doclint>all,-missing</doclint>-->
                            <quiet>true</quiet>
                        </configuration>
                        <executions>
                            <execution>
                                <id>generate-javadocs</id>
                                <phase>package</phase>
                                <goals>
                                    <goal>jar</goal>
                                </goals>
                            </execution>
                            <execution>
                                <id>generate-aggregate-javadocs</id>
                                <phase>package</phase>
                                <goals>
                                    <goal>aggregate</goal>
                                </goals>
                            </execution>
                        </executions>
                    </plugin>
                </plugins>
            </build>
        </profile>
        <profile>
            <id>integration-tests</id>
            <activation>
                <activeByDefault>false</activeByDefault>
            </activation>
            <build>
                <plugins>
                    <plugin>
                        <groupId>org.apache.maven.plugins</groupId>
                        <artifactId>maven-failsafe-plugin</artifactId>
                        <version>${maven-failsafe-plugin.version}</version>
                        <executions>
                            <execution>
                                <goals>
                                    <goal>integration-test</goal>
                                    <goal>verify</goal>
                                </goals>
                            </execution>
                        </executions>
                    </plugin>
                </plugins>
            </build>
        </profile>
        <profile>
            <id>test-coverage</id>
            <build>
                <plugins>
                    <plugin>
                        <groupId>org.jacoco</groupId>
                        <artifactId>jacoco-maven-plugin</artifactId>
                        <version>${jacoco-maven-plugin.version}</version>
                        <executions>
                            <execution>
                                <id>prepare-agent</id>
                                <goals>
                                    <goal>prepare-agent</goal>
                                </goals>
                            </execution>
                            <execution>
                                <id>report</id>
                                <goals>
                                    <goal>report</goal>
                                </goals>
                            </execution>
                        </executions>
                    </plugin>
                </plugins>
            </build>
        </profile>
        <profile>
            <id>release</id>
            <build>
                <plugins>
                    <plugin>
                        <groupId>org.apache.maven.plugins</groupId>
                        <artifactId>maven-source-plugin</artifactId>
                        <version>${maven-source-plugin.version}</version>
                        <executions>
                            <execution>
                                <phase>package</phase>
                                <goals>
                                    <goal>jar-no-fork</goal>
                                </goals>
                            </execution>
                        </executions>
                    </plugin>
                    <plugin>
                        <groupId>org.apache.maven.plugins</groupId>
                        <artifactId>maven-javadoc-plugin</artifactId>
                        <version>${maven-javadoc-plugin.version}</version>
                        <configuration>
                            <doclint>all,-missing</doclint>
                        </configuration>
                        <executions>
                            <execution>
                                <phase>package</phase>
                                <goals>
                                    <goal>jar</goal>
                                </goals>
                            </execution>
                        </executions>
                    </plugin>

                    <plugin>
                        <groupId>org.apache.maven.plugins</groupId>
                        <artifactId>maven-gpg-plugin</artifactId>
                        <version>${maven-gpg-plugin.version}</version>
                        <executions>
                            <execution>
                                <phase>verify</phase>
                                <goals>
                                    <goal>sign</goal>
                                </goals>
                            </execution>
                        </executions>
                    </plugin>

                    <plugin>
                        <groupId>org.codehaus.mojo</groupId>
                        <artifactId>flatten-maven-plugin</artifactId>
                        <version>${flatten-maven-plugin.version}</version>
                        <configuration>
                            <updatePomFile>true</updatePomFile>
                            <flattenMode>resolveCiFriendliesOnly</flattenMode>
                        </configuration>
                        <executions>
                            <execution>
                                <id>flatten</id>
                                <phase>process-resources</phase>
                                <goals>
                                    <goal>flatten</goal>
                                </goals>
                            </execution>
                            <execution>
                                <id>flatten.clean</id>
                                <phase>clean</phase>
                                <goals>
                                    <goal>clean</goal>
                                </goals>
                            </execution>
                        </executions>
                    </plugin>
                </plugins>
            </build>

            <distributionManagement>
                <snapshotRepository>
                    <id>sonatype-nexus-snapshots</id>
                    <name>Sonatype Nexus Snapshots</name>
                    <url>https://oss.sonatype.org/content/repositories/snapshots/</url>
                </snapshotRepository>
                <repository>
                    <id>sonatype-nexus-staging</id>
                    <name>Nexus Release Repository</name>
                    <url>https://oss.sonatype.org/service/local/staging/deploy/maven2/</url>
                </repository>
            </distributionManagement>
        </profile>
    </profiles>

    <repositories>
        <repository>
            <id>spring-milestones</id>
            <name>Spring Milestones</name>
            <url>https://repo.spring.io/milestone</url>
            <snapshots>
                <enabled>false</enabled>
            </snapshots>
        </repository>
    </repositories>

</project><|MERGE_RESOLUTION|>--- conflicted
+++ resolved
@@ -73,12 +73,9 @@
         <module>community/document-readers/email-document-reader</module>
         <module>community/document-readers/mbox-document-reader</module>
         <module>community/document-readers/mysql-document-reader</module>
-<<<<<<< HEAD
         <module>community/document-readers/bilibili-document-reader</module>
         <module>community/document-readers/youtube-document-reader</module>
-=======
         <module>community/document-readers/es-document-reader</module>
->>>>>>> 44a0d5c5
 
 
         <module>community/document-parsers/document-parser-apache-pdfbox</module>
