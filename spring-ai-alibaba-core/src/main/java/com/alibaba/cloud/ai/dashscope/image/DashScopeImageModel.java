package com.alibaba.cloud.ai.dashscope.image;

import java.util.List;
import java.util.Objects;

import com.alibaba.cloud.ai.dashscope.api.DashScopeImageApi;
import org.slf4j.Logger;
import org.slf4j.LoggerFactory;
<<<<<<< HEAD
=======

>>>>>>> 1bf628c2
import org.springframework.ai.image.Image;
import org.springframework.ai.image.ImageGeneration;
import org.springframework.ai.image.ImageModel;
import org.springframework.ai.image.ImageOptions;
import org.springframework.ai.image.ImagePrompt;
import org.springframework.ai.image.ImageResponse;
<<<<<<< HEAD
=======
import org.springframework.ai.model.ModelOptionsUtils;
>>>>>>> 1bf628c2
import org.springframework.ai.retry.RetryUtils;
import org.springframework.http.ResponseEntity;
import org.springframework.retry.support.RetryTemplate;
import org.springframework.util.Assert;
<<<<<<< HEAD

import java.util.List;
=======
>>>>>>> 1bf628c2

/**
 * @author nuocheng.lxm
 * @author yuluo
 * @since 2024/8/16 11:29
 */
public class DashScopeImageModel implements ImageModel {

	private static final Logger logger = LoggerFactory.getLogger(DashScopeImageModel.class);

	/**
	 * The default model used for the image completion requests.
	 */
	private static final String DEFAULT_MODEL = "wanx-v1";

	/**
	 * Low-level access to the DashScope Image API.
	 */
	private final DashScopeImageApi dashScopeImageApi;

	/**
	 * The default options used for the image completion requests.
	 */
<<<<<<< HEAD
	private DashScopeImageOptions options;
=======
	private final DashScopeImageOptions defaultOptions;
>>>>>>> 1bf628c2

	/**
	 * The retry template used to retry the OpenAI Image API calls.
	 */
	private final RetryTemplate retryTemplate;

	private static final int MAX_RETRY_COUNT = 10;

	public DashScopeImageModel(DashScopeImageApi dashScopeImageApi) {
		this(dashScopeImageApi, DashScopeImageOptions.builder().build(), RetryUtils.DEFAULT_RETRY_TEMPLATE);
	}

	public DashScopeImageModel(DashScopeImageApi dashScopeImageApi, DashScopeImageOptions options,
			RetryTemplate retryTemplate) {

		Assert.notNull(dashScopeImageApi, "DashScopeImageApi must not be null");
		Assert.notNull(options, "options must not be null");
		Assert.notNull(retryTemplate, "retryTemplate must not be null");

		this.dashScopeImageApi = dashScopeImageApi;
		this.defaultOptions = options;
		this.retryTemplate = retryTemplate;
	}

	@Override
	public ImageResponse call(ImagePrompt request) {

		String taskId = submitImageGenTask(request);
		if (taskId == null) {
			return new ImageResponse(List.of());
		}

		int retryCount = 0;
		while (retryCount < MAX_RETRY_COUNT) {
			DashScopeImageApi.DashScopeImageAsyncReponse getResultResponse = getImageGenTask(taskId);
			if (getResultResponse != null) {
				DashScopeImageApi.DashScopeImageAsyncReponse.DashScopeImageAsyncReponseOutput output = getResultResponse
					.output();
				String taskStatus = output.taskStatus();
				switch (taskStatus) {
					case "SUCCEEDED" -> {
						return toImageResponse(output);
					}
					case "FAILED", "UNKNOWN" -> {
						return new ImageResponse(List.of());
					}
				}
			}
			try {
				Thread.sleep(15000L);
				retryCount++;
			}
			catch (InterruptedException e) {
				throw new RuntimeException(e);
			}
		}
		return new ImageResponse(List.of());
	}

	public String submitImageGenTask(ImagePrompt request) {

		DashScopeImageOptions imageOptions = toImageOptions(request.getOptions());
		logger.debug("Image options: {}", imageOptions);

		DashScopeImageApi.DashScopeImageRequest dashScopeImageRequest = constructImageRequest(request, imageOptions);

		ResponseEntity<DashScopeImageApi.DashScopeImageAsyncReponse> submitResponse = dashScopeImageApi
			.submitImageGenTask(dashScopeImageRequest);

		if (submitResponse == null || submitResponse.getBody() == null) {
			logger.warn("Submit imageGen error,request: {}", request);
			return null;
		}

		return submitResponse.getBody().output().taskId();
	}

	/**
	 * Merge Image options. Notice: Programmatically set options parameters take
	 * precedence
	 */
	private DashScopeImageOptions toImageOptions(ImageOptions runtimeOptions) {

		// set default image model
		var currentOptions = DashScopeImageOptions.builder().withModel(DEFAULT_MODEL).build();

		if (Objects.nonNull(runtimeOptions)) {
			currentOptions = ModelOptionsUtils.copyToTarget(runtimeOptions, ImageOptions.class,
					DashScopeImageOptions.class);
		}

		currentOptions = ModelOptionsUtils.merge(currentOptions, this.defaultOptions, DashScopeImageOptions.class);

		return currentOptions;
	}

	public DashScopeImageApi.DashScopeImageAsyncReponse getImageGenTask(String taskId) {
		ResponseEntity<DashScopeImageApi.DashScopeImageAsyncReponse> getImageGenResponse = dashScopeImageApi
			.getImageGenTaskResult(taskId);
		if (getImageGenResponse == null || getImageGenResponse.getBody() == null) {
			logger.warn("No image response returned for taskId: {}", taskId);
			return null;
		}
		return getImageGenResponse.getBody();
	}

	public DashScopeImageOptions getOptions() {
		return this.options;
	}

	public void setOptions(DashScopeImageOptions options) {
		this.options = options;
	}

	private ImageResponse toImageResponse(
			DashScopeImageApi.DashScopeImageAsyncReponse.DashScopeImageAsyncReponseOutput output) {
		List<DashScopeImageApi.DashScopeImageAsyncReponse.DashScopeImageAsyncReponseResult> genImageList = output
			.results();
		if (genImageList == null || genImageList.isEmpty()) {
			return new ImageResponse(List.of());
		}
		List<ImageGeneration> imageGenerationList = genImageList.stream()
			.map(entry -> new ImageGeneration(new Image(entry.url(), null)))
			.toList();

		return new ImageResponse(imageGenerationList);
	}

	private DashScopeImageApi.DashScopeImageRequest constructImageRequest(ImagePrompt imagePrompt,
			DashScopeImageOptions options) {

		return new DashScopeImageApi.DashScopeImageRequest(options.getModel(),
				new DashScopeImageApi.DashScopeImageRequest.DashScopeImageRequestInput(
						imagePrompt.getInstructions().get(0).getText(), options.getNegativePrompt(),
						options.getRefImg()),
				new DashScopeImageApi.DashScopeImageRequest.DashScopeImageRequestParameter(options.getStyle(),
						options.getSize(), options.getN(), options.getSeed(), options.getRefStrength(),
						options.getRefMode()));
	}

}<|MERGE_RESOLUTION|>--- conflicted
+++ resolved
@@ -6,29 +6,18 @@
 import com.alibaba.cloud.ai.dashscope.api.DashScopeImageApi;
 import org.slf4j.Logger;
 import org.slf4j.LoggerFactory;
-<<<<<<< HEAD
-=======
 
->>>>>>> 1bf628c2
 import org.springframework.ai.image.Image;
 import org.springframework.ai.image.ImageGeneration;
 import org.springframework.ai.image.ImageModel;
 import org.springframework.ai.image.ImageOptions;
 import org.springframework.ai.image.ImagePrompt;
 import org.springframework.ai.image.ImageResponse;
-<<<<<<< HEAD
-=======
 import org.springframework.ai.model.ModelOptionsUtils;
->>>>>>> 1bf628c2
 import org.springframework.ai.retry.RetryUtils;
 import org.springframework.http.ResponseEntity;
 import org.springframework.retry.support.RetryTemplate;
 import org.springframework.util.Assert;
-<<<<<<< HEAD
-
-import java.util.List;
-=======
->>>>>>> 1bf628c2
 
 /**
  * @author nuocheng.lxm
@@ -52,11 +41,7 @@
 	/**
 	 * The default options used for the image completion requests.
 	 */
-<<<<<<< HEAD
-	private DashScopeImageOptions options;
-=======
-	private final DashScopeImageOptions defaultOptions;
->>>>>>> 1bf628c2
+	private DashScopeImageOptions defaultOptions;
 
 	/**
 	 * The retry template used to retry the OpenAI Image API calls.
@@ -164,11 +149,11 @@
 	}
 
 	public DashScopeImageOptions getOptions() {
-		return this.options;
+		return this.defaultOptions;
 	}
 
 	public void setOptions(DashScopeImageOptions options) {
-		this.options = options;
+		this.defaultOptions = options;
 	}
 
 	private ImageResponse toImageResponse(
