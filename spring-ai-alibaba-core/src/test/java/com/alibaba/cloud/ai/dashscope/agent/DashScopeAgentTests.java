/*
 * Copyright 2024-2025 the original author or authors.
 *
 * Licensed under the Apache License, Version 2.0 (the "License");
 * you may not use this file except in compliance with the License.
 * You may obtain a copy of the License at
 *
 *      https://www.apache.org/licenses/LICENSE-2.0
 *
 * Unless required by applicable law or agreed to in writing, software
 * distributed under the License is distributed on an "AS IS" BASIS,
 * WITHOUT WARRANTIES OR CONDITIONS OF ANY KIND, either express or implied.
 * See the License for the specific language governing permissions and
 * limitations under the License.
 */
package com.alibaba.cloud.ai.dashscope.agent;

<<<<<<< HEAD
import com.alibaba.cloud.ai.dashscope.api.DashScopeAgentApi;
import com.alibaba.cloud.ai.dashscope.api.DashScopeAgentApi.DashScopeAgentRequest;
import com.alibaba.cloud.ai.dashscope.api.DashScopeAgentApi.DashScopeAgentResponse;
import com.fasterxml.jackson.databind.JsonNode;
import com.fasterxml.jackson.databind.ObjectMapper;
import com.fasterxml.jackson.databind.node.ObjectNode;
import org.junit.jupiter.api.BeforeEach;
import org.junit.jupiter.api.Test;
import org.junit.jupiter.api.extension.ExtendWith;
import org.mockito.Mock;
import org.mockito.junit.jupiter.MockitoExtension;
import org.springframework.ai.chat.messages.Message;
import org.springframework.ai.chat.messages.UserMessage;
import org.springframework.ai.chat.prompt.Prompt;
import org.springframework.http.ResponseEntity;
import reactor.core.publisher.Flux;
import reactor.test.StepVerifier;

import java.util.List;
import java.util.Map;
import java.util.HashMap;

import static org.assertj.core.api.Assertions.assertThat;
import static org.assertj.core.api.Assertions.assertThatThrownBy;
import static org.mockito.ArgumentMatchers.any;
import static org.mockito.Mockito.when;
=======
import com.alibaba.cloud.ai.dashscope.common.DashScopeException;
import org.junit.jupiter.api.Test;
import org.slf4j.Logger;
import org.slf4j.LoggerFactory;
import com.alibaba.cloud.ai.dashscope.api.DashScopeAgentApi;
import org.springframework.ai.chat.messages.SystemMessage;
import org.springframework.ai.chat.messages.UserMessage;
import org.springframework.ai.chat.model.ChatResponse;
import org.springframework.ai.chat.prompt.Prompt;
import reactor.core.publisher.Flux;

import java.util.List;
import java.util.concurrent.CountDownLatch;
>>>>>>> e9e81042

/**
 * Test cases for DashScopeAgent.
 *
 * @author yuluo
 * @author <a href="mailto:yuluo08290126@gmail.com">yuluo</a>
 * @author brianxiadong
 * @since 1.0.0-M2
 */
@ExtendWith(MockitoExtension.class)
class DashScopeAgentTests {

<<<<<<< HEAD
	private static final String TEST_APP_ID = "test-app-id";

	private static final String TEST_USER_MESSAGE = "Hello, AI!";

	private static final String TEST_ASSISTANT_RESPONSE = "Hello, Human!";

	@Mock
	private DashScopeAgentApi dashScopeAgentApi;

	private DashScopeAgent agent;

	private DashScopeAgentOptions options;

	private ObjectMapper objectMapper;

	private JsonNode testBizParams;

	@BeforeEach
	void setUp() {
		// Initialize ObjectMapper and create test bizParams
		objectMapper = new ObjectMapper();
		ObjectNode bizParams = objectMapper.createObjectNode();
		bizParams.put("key1", "value1");
		bizParams.put("key2", "value2");
		testBizParams = bizParams;

		// Create agent options
		options = DashScopeAgentOptions.builder()
			.withAppId(TEST_APP_ID)
			.withSessionId("test-session")
			.withMemoryId("test-memory")
			.withIncrementalOutput(false)
			.withHasThoughts(false)
			.withBizParams(testBizParams)
			.build();

		// Create agent instance
		agent = new DashScopeAgent(dashScopeAgentApi, options);
	}

	/**
	 * Test successful call with valid prompt
	 */
	@Test
	void testSuccessfulCall() {
		// Prepare test data
		Message message = new UserMessage(TEST_USER_MESSAGE);
		Prompt prompt = new Prompt(List.of(message), options);

		// Create mock response
		DashScopeAgentResponse response = createMockResponse();

		// Mock API behavior
		when(dashScopeAgentApi.call(any(DashScopeAgentRequest.class))).thenReturn(ResponseEntity.ok(response));

		// Execute test
		var result = agent.call(prompt);

		// Verify response
		assertThat(result).isNotNull();
		assertThat(result.getResults()).hasSize(1);
		var assistantMessage = result.getResults().get(0).getOutput();
		assertThat(assistantMessage.toString()).contains(TEST_ASSISTANT_RESPONSE);
		assertThat(result.getResults().get(0).getMetadata().getFinishReason()).isEqualTo("stop");
	}

	/**
	 * Test call with null response
	 */
	@Test
	void testCallWithNullResponse() {
		// Prepare test data
		Message message = new UserMessage(TEST_USER_MESSAGE);
		Prompt prompt = new Prompt(List.of(message), options);

		// Mock API behavior to return null
		when(dashScopeAgentApi.call(any(DashScopeAgentRequest.class))).thenReturn(null);

		// Execute test
		var result = agent.call(prompt);

		// Verify response is null
		assertThat(result).isNull();
	}

	/**
	 * Test call with null prompt
	 */
	@Test
	void testCallWithNullPrompt() {
		// Execute test and verify exception
		assertThatThrownBy(() -> agent.call(null)).isInstanceOf(IllegalArgumentException.class)
			.hasMessage("option is null");
	}

	/**
	 * Test call with null appId
	 */
	@Test
	void testCallWithNullAppId() {
		// Prepare test data with null appId
		DashScopeAgentOptions optionsWithNullAppId = DashScopeAgentOptions.builder().build();
		Message message = new UserMessage(TEST_USER_MESSAGE);
		Prompt prompt = new Prompt(List.of(message), optionsWithNullAppId);

		// Execute test and verify exception
		assertThatThrownBy(() -> agent.call(prompt)).isInstanceOf(IllegalArgumentException.class)
			.hasMessage("appId must be set");
	}

	/**
	 * Test successful stream with valid prompt
	 */
	@Test
	void testSuccessfulStream() {
		// Prepare test data
		Message message = new UserMessage(TEST_USER_MESSAGE);
		Prompt prompt = new Prompt(List.of(message), options);

		// Create mock response
		DashScopeAgentResponse response = createMockResponse();

		// Mock API behavior
		when(dashScopeAgentApi.stream(any(DashScopeAgentRequest.class))).thenReturn(Flux.just(response));

		// Execute test
		var resultFlux = agent.stream(prompt);

		// Verify stream response
		StepVerifier.create(resultFlux).assertNext(result -> {
			assertThat(result).isNotNull();
			assertThat(result.getResults()).hasSize(1);
			var assistantMessage = result.getResults().get(0).getOutput();
			assertThat(assistantMessage.toString()).contains(TEST_ASSISTANT_RESPONSE);
			assertThat(result.getResults().get(0).getMetadata().getFinishReason()).isEqualTo("stop");
		}).verifyComplete();
	}

	/**
	 * Test stream with null prompt
	 */
	@Test
	void testStreamWithNullPrompt() {
		// Execute test and verify exception
		assertThatThrownBy(() -> agent.stream(null)).isInstanceOf(IllegalArgumentException.class)
			.hasMessage("option is null");
	}

	/**
	 * Test default constructor
	 */
	@Test
	void testDefaultConstructor() {
		// Create agent with default constructor
		DashScopeAgent defaultAgent = new DashScopeAgent(dashScopeAgentApi);

		// Verify default options are set
		Message message = new UserMessage(TEST_USER_MESSAGE);
		DashScopeAgentOptions defaultOptions = DashScopeAgentOptions.builder().withAppId(TEST_APP_ID).build();
		Prompt prompt = new Prompt(List.of(message), defaultOptions);

		// Create mock response
		DashScopeAgentResponse response = createMockResponse();

		// Mock API behavior
		when(dashScopeAgentApi.call(any(DashScopeAgentRequest.class))).thenReturn(ResponseEntity.ok(response));

		// Execute test
		var result = defaultAgent.call(prompt);

		// Verify response
		assertThat(result).isNotNull();
		assertThat(result.getResults()).hasSize(1);
	}

	/**
	 * Helper method to create a mock DashScopeAgentResponse
	 */
	private DashScopeAgentResponse createMockResponse() {
		// Create thoughts list
		var thought = new DashScopeAgentResponse.DashScopeAgentResponseOutput.DashScopeAgentResponseOutputThoughts(
				"test thought", null, null, null, null, null, null, null);
		List<DashScopeAgentResponse.DashScopeAgentResponseOutput.DashScopeAgentResponseOutputThoughts> thoughts = List
			.of(thought);

		// Create doc references list (empty for this test)
		List<DashScopeAgentResponse.DashScopeAgentResponseOutput.DashScopeAgentResponseOutputDocReference> docReferences = List
			.of();

		// Create output with all required parameters
		var output = new DashScopeAgentResponse.DashScopeAgentResponseOutput(TEST_ASSISTANT_RESPONSE, // text
				"stop", // finishReason
				"test-session", // sessionId
				thoughts, // thoughts list
				docReferences // docReferences list
		);

		// Create usage with models list
		var usageModel = new DashScopeAgentResponse.DashScopeAgentResponseUsage.DashScopeAgentResponseUsageModels(
				"test-model", 10, 20);
		var usage = new DashScopeAgentResponse.DashScopeAgentResponseUsage(List.of(usageModel));

		return new DashScopeAgentResponse(null, "request-123", null, null, output, usage);
=======
	private static final Logger logger = LoggerFactory.getLogger(DashScopeAgentTests.class);

	private static final String TEST_API_KEY = System.getenv("DASHSCOPE_API_KEY");

	private static final String TEST_APP_ID = System.getenv("APP_ID");

	private static final String TEST_FILE_ID = System.getenv("FILE_ID");

	private final DashScopeAgentApi dashscopeAgentApi = new DashScopeAgentApi(TEST_API_KEY);

	@Test
	void callWithRagOptionsFileIds() {
		DashScopeAgent dashScopeAgent = new DashScopeAgent(dashscopeAgentApi);

		Flux<ChatResponse> response = dashScopeAgent.stream(new Prompt("梁随板失败怎么办？",
				DashScopeAgentOptions.builder()
					.withAppId(TEST_APP_ID)
					.withIncrementalOutput(true)
					.withRagOptions(DashScopeAgentRagOptions.builder().withFileIds(List.of(TEST_FILE_ID)).build())
					.build()));

		printResponse(response);
	}

	@Test
	void callWithImageList() {
		DashScopeAgent dashScopeAgent = new DashScopeAgent(dashscopeAgentApi);

		Flux<ChatResponse> response = dashScopeAgent.stream(new Prompt("图中描绘的是什么景象?", DashScopeAgentOptions.builder()
			.withAppId(TEST_APP_ID)
			.withIncrementalOutput(true)
			.withImages(List
				.of("https://help-static-aliyun-doc.aliyuncs.com/file-manage-files/zh-CN/20241022/emyrja/dog_and_girl.jpeg"))
			.build()));

		printResponse(response);
	}

	@Test
	void callWithSystemMessage() {
		DashScopeAgent dashScopeAgent = new DashScopeAgent(dashscopeAgentApi);

		Flux<ChatResponse> response = dashScopeAgent
			.stream(new Prompt(List.of(new SystemMessage("你是一个新闻记者，请记住你的角色。"), new UserMessage("你是谁?")),
					DashScopeAgentOptions.builder().withAppId(TEST_APP_ID).withIncrementalOutput(true).build()));

		printResponse(response);
	}

	@Test
	void callWithDeepSeeek() {
		DashScopeAgent dashScopeAgent = new DashScopeAgent(dashscopeAgentApi,
				DashScopeAgentOptions.builder()
					.withAppId(TEST_APP_ID)
					.withIncrementalOutput(true)
					.withHasThoughts(true)
					.build());

		Flux<ChatResponse> response = dashScopeAgent.stream(new Prompt("x的平方等于4，x等于多少？"));

		printResponse(response);
	}

	static void printResponse(Flux<ChatResponse> response) {
		CountDownLatch cdl = new CountDownLatch(1);
		response.subscribe(data -> {
			System.out.printf("%s%n", data.getResult().getOutput());
		}, err -> {
			logger.error("err: {}", err.getMessage(), err);
		}, () -> {
			System.out.println("\n");
			logger.info("done");
			cdl.countDown();
		});

		try {
			cdl.await();
		}
		catch (InterruptedException e) {
			throw new DashScopeException(e.getMessage());
		}
>>>>>>> e9e81042
	}

}<|MERGE_RESOLUTION|>--- conflicted
+++ resolved
@@ -15,7 +15,6 @@
  */
 package com.alibaba.cloud.ai.dashscope.agent;
 
-<<<<<<< HEAD
 import com.alibaba.cloud.ai.dashscope.api.DashScopeAgentApi;
 import com.alibaba.cloud.ai.dashscope.api.DashScopeAgentApi.DashScopeAgentRequest;
 import com.alibaba.cloud.ai.dashscope.api.DashScopeAgentApi.DashScopeAgentResponse;
@@ -42,21 +41,6 @@
 import static org.assertj.core.api.Assertions.assertThatThrownBy;
 import static org.mockito.ArgumentMatchers.any;
 import static org.mockito.Mockito.when;
-=======
-import com.alibaba.cloud.ai.dashscope.common.DashScopeException;
-import org.junit.jupiter.api.Test;
-import org.slf4j.Logger;
-import org.slf4j.LoggerFactory;
-import com.alibaba.cloud.ai.dashscope.api.DashScopeAgentApi;
-import org.springframework.ai.chat.messages.SystemMessage;
-import org.springframework.ai.chat.messages.UserMessage;
-import org.springframework.ai.chat.model.ChatResponse;
-import org.springframework.ai.chat.prompt.Prompt;
-import reactor.core.publisher.Flux;
-
-import java.util.List;
-import java.util.concurrent.CountDownLatch;
->>>>>>> e9e81042
 
 /**
  * Test cases for DashScopeAgent.
@@ -69,7 +53,6 @@
 @ExtendWith(MockitoExtension.class)
 class DashScopeAgentTests {
 
-<<<<<<< HEAD
 	private static final String TEST_APP_ID = "test-app-id";
 
 	private static final String TEST_USER_MESSAGE = "Hello, AI!";
@@ -273,89 +256,6 @@
 		var usage = new DashScopeAgentResponse.DashScopeAgentResponseUsage(List.of(usageModel));
 
 		return new DashScopeAgentResponse(null, "request-123", null, null, output, usage);
-=======
-	private static final Logger logger = LoggerFactory.getLogger(DashScopeAgentTests.class);
-
-	private static final String TEST_API_KEY = System.getenv("DASHSCOPE_API_KEY");
-
-	private static final String TEST_APP_ID = System.getenv("APP_ID");
-
-	private static final String TEST_FILE_ID = System.getenv("FILE_ID");
-
-	private final DashScopeAgentApi dashscopeAgentApi = new DashScopeAgentApi(TEST_API_KEY);
-
-	@Test
-	void callWithRagOptionsFileIds() {
-		DashScopeAgent dashScopeAgent = new DashScopeAgent(dashscopeAgentApi);
-
-		Flux<ChatResponse> response = dashScopeAgent.stream(new Prompt("梁随板失败怎么办？",
-				DashScopeAgentOptions.builder()
-					.withAppId(TEST_APP_ID)
-					.withIncrementalOutput(true)
-					.withRagOptions(DashScopeAgentRagOptions.builder().withFileIds(List.of(TEST_FILE_ID)).build())
-					.build()));
-
-		printResponse(response);
-	}
-
-	@Test
-	void callWithImageList() {
-		DashScopeAgent dashScopeAgent = new DashScopeAgent(dashscopeAgentApi);
-
-		Flux<ChatResponse> response = dashScopeAgent.stream(new Prompt("图中描绘的是什么景象?", DashScopeAgentOptions.builder()
-			.withAppId(TEST_APP_ID)
-			.withIncrementalOutput(true)
-			.withImages(List
-				.of("https://help-static-aliyun-doc.aliyuncs.com/file-manage-files/zh-CN/20241022/emyrja/dog_and_girl.jpeg"))
-			.build()));
-
-		printResponse(response);
-	}
-
-	@Test
-	void callWithSystemMessage() {
-		DashScopeAgent dashScopeAgent = new DashScopeAgent(dashscopeAgentApi);
-
-		Flux<ChatResponse> response = dashScopeAgent
-			.stream(new Prompt(List.of(new SystemMessage("你是一个新闻记者，请记住你的角色。"), new UserMessage("你是谁?")),
-					DashScopeAgentOptions.builder().withAppId(TEST_APP_ID).withIncrementalOutput(true).build()));
-
-		printResponse(response);
-	}
-
-	@Test
-	void callWithDeepSeeek() {
-		DashScopeAgent dashScopeAgent = new DashScopeAgent(dashscopeAgentApi,
-				DashScopeAgentOptions.builder()
-					.withAppId(TEST_APP_ID)
-					.withIncrementalOutput(true)
-					.withHasThoughts(true)
-					.build());
-
-		Flux<ChatResponse> response = dashScopeAgent.stream(new Prompt("x的平方等于4，x等于多少？"));
-
-		printResponse(response);
-	}
-
-	static void printResponse(Flux<ChatResponse> response) {
-		CountDownLatch cdl = new CountDownLatch(1);
-		response.subscribe(data -> {
-			System.out.printf("%s%n", data.getResult().getOutput());
-		}, err -> {
-			logger.error("err: {}", err.getMessage(), err);
-		}, () -> {
-			System.out.println("\n");
-			logger.info("done");
-			cdl.countDown();
-		});
-
-		try {
-			cdl.await();
-		}
-		catch (InterruptedException e) {
-			throw new DashScopeException(e.getMessage());
-		}
->>>>>>> e9e81042
-	}
-
-}+	}
+
+}
