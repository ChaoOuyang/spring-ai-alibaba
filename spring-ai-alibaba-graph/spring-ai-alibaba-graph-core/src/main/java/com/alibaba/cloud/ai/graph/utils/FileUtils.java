/*
 * Copyright 2024-2025 the original author or authors.
 *
 * Licensed under the Apache License, Version 2.0 (the "License");
 * you may not use this file except in compliance with the License.
 * You may obtain a copy of the License at
 *
 *      https://www.apache.org/licenses/LICENSE-2.0
 *
 * Unless required by applicable law or agreed to in writing, software
 * distributed under the License is distributed on an "AS IS" BASIS,
 * WITHOUT WARRANTIES OR CONDITIONS OF ANY KIND, either express or implied.
 * See the License for the specific language governing permissions and
 * limitations under the License.
 */

<<<<<<< HEAD
=======
package com.alibaba.cloud.ai.graph.utils;

>>>>>>> 69787f51
import java.io.IOException;
import java.nio.file.Files;
import java.nio.file.Path;

import lombok.SneakyThrows;

/**
 * @author HeYQ
 * @since 2024-11-28 11:47
 */
public class FileUtils {

	private FileUtils() {
		throw new IllegalStateException("Utility class");
	}

	public static void writeCodeToFile(String workDir, String filename, String code) {
		try {
			if (code == null) {
				throw new IllegalArgumentException("Code must not be null");
			}
			Path filepath = Path.of(workDir, filename);
			// ensure the parent directory exists
			Path fileDir = filepath.getParent();
			if (fileDir != null && !Files.exists(fileDir)) {
				Files.createDirectories(fileDir);
			}
			// write the code to the file
			Files.writeString(filepath, code);
		}
		catch (IOException e) {
			throw new RuntimeException(e);
		}
	}

	/**
	 * Deletes the file specified by the filename from the provided working directory.
	 * @param workDir The working directory where the file to be deleted is located.
	 * @param filename The name of the file to be deleted.
	 */
	public static void deleteFile(String workDir, String filename) {
		try {
			Path filepath = Path.of(workDir, filename);
			Files.deleteIfExists(filepath);
		}
		catch (IOException e) {
			throw new RuntimeException(e);
		}
	}

}<|MERGE_RESOLUTION|>--- conflicted
+++ resolved
@@ -14,16 +14,11 @@
  * limitations under the License.
  */
 
-<<<<<<< HEAD
-=======
 package com.alibaba.cloud.ai.graph.utils;
 
->>>>>>> 69787f51
 import java.io.IOException;
 import java.nio.file.Files;
 import java.nio.file.Path;
-
-import lombok.SneakyThrows;
 
 /**
  * @author HeYQ
